package spark.rdd

<<<<<<< HEAD
import spark.OneToOneDependency
import spark.RDD
import spark.Split
import java.lang.ref.WeakReference
=======
import spark.{OneToOneDependency, RDD, Split, TaskContext}
>>>>>>> 5e51b889

/**
 * A variant of the MapPartitionsRDD that passes the split index into the
 * closure. This can be used to generate or collect partition specific
 * information such as the number of tuples in a partition.
 */
private[spark]
class MapPartitionsWithSplitRDD[U: ClassManifest, T: ClassManifest](
<<<<<<< HEAD
    prev: WeakReference[RDD[T]],
    f: (Int, Iterator[T]) => Iterator[U])
  extends RDD[U](prev.get) {

  override def splits = firstParent[T].splits
  override def compute(split: Split) = f(split.index, firstParent[T].iterator(split))
=======
    prev: RDD[T],
    f: (Int, Iterator[T]) => Iterator[U],
    preservesPartitioning: Boolean)
  extends RDD[U](prev.context) {

  override val partitioner = if (preservesPartitioning) prev.partitioner else None
  override def splits = prev.splits
  override val dependencies = List(new OneToOneDependency(prev))
  override def compute(split: Split, context: TaskContext) =
    f(split.index, prev.iterator(split, context))
>>>>>>> 5e51b889
}<|MERGE_RESOLUTION|>--- conflicted
+++ resolved
@@ -1,13 +1,9 @@
 package spark.rdd
 
-<<<<<<< HEAD
-import spark.OneToOneDependency
-import spark.RDD
-import spark.Split
 import java.lang.ref.WeakReference
-=======
-import spark.{OneToOneDependency, RDD, Split, TaskContext}
->>>>>>> 5e51b889
+
+import spark.{RDD, Split, TaskContext}
+
 
 /**
  * A variant of the MapPartitionsRDD that passes the split index into the
@@ -16,23 +12,13 @@
  */
 private[spark]
 class MapPartitionsWithSplitRDD[U: ClassManifest, T: ClassManifest](
-<<<<<<< HEAD
     prev: WeakReference[RDD[T]],
-    f: (Int, Iterator[T]) => Iterator[U])
+    f: (Int, Iterator[T]) => Iterator[U],
+    preservesPartitioning: Boolean)
   extends RDD[U](prev.get) {
 
+  override val partitioner = if (preservesPartitioning) prev.get.partitioner else None
   override def splits = firstParent[T].splits
-  override def compute(split: Split) = f(split.index, firstParent[T].iterator(split))
-=======
-    prev: RDD[T],
-    f: (Int, Iterator[T]) => Iterator[U],
-    preservesPartitioning: Boolean)
-  extends RDD[U](prev.context) {
-
-  override val partitioner = if (preservesPartitioning) prev.partitioner else None
-  override def splits = prev.splits
-  override val dependencies = List(new OneToOneDependency(prev))
   override def compute(split: Split, context: TaskContext) =
-    f(split.index, prev.iterator(split, context))
->>>>>>> 5e51b889
+    f(split.index, firstParent[T].iterator(split, context))
 }